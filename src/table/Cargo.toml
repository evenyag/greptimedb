[package]
name = "table"
version.workspace = true
edition.workspace = true
license.workspace = true

[features]
testing = []

[dependencies]
anymap = "1.0.0-beta.2"
async-trait = "0.1"
chrono.workspace = true
common-base = { workspace = true }
common-catalog = { workspace = true }
common-error = { workspace = true }
common-procedure = { workspace = true }
common-query = { workspace = true }
common-recordbatch = { workspace = true }
common-telemetry = { workspace = true }
common-time = { workspace = true }
datafusion-common.workspace = true
datafusion-expr.workspace = true
datafusion-physical-expr.workspace = true
datafusion.workspace = true
datatypes = { workspace = true }
derive_builder.workspace = true
futures.workspace = true
humantime = "2.1"
humantime-serde = "1.1"
<<<<<<< HEAD
parquet-format-async-temp = "0.2"
paste.workspace = true
serde = "1.0.136"
=======
paste = "1.0"
serde.workspace = true
>>>>>>> e6090a8d
snafu = { version = "0.7", features = ["backtraces"] }
store-api = { workspace = true }
tokio.workspace = true

[dev-dependencies]
common-test-util = { workspace = true }
parquet = { workspace = true, features = ["async"] }
serde_json.workspace = true
tokio-util = { version = "0.7", features = ["compat"] }<|MERGE_RESOLUTION|>--- conflicted
+++ resolved
@@ -28,14 +28,8 @@
 futures.workspace = true
 humantime = "2.1"
 humantime-serde = "1.1"
-<<<<<<< HEAD
-parquet-format-async-temp = "0.2"
 paste.workspace = true
-serde = "1.0.136"
-=======
-paste = "1.0"
 serde.workspace = true
->>>>>>> e6090a8d
 snafu = { version = "0.7", features = ["backtraces"] }
 store-api = { workspace = true }
 tokio.workspace = true
