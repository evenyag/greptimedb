--- conflicted
+++ resolved
@@ -8,13 +8,8 @@
 anymap = "1.0.0-beta.2"
 bitvec = "1.0"
 bytes = { version = "1.1", features = ["serde"] }
-<<<<<<< HEAD
-common-error = { path = "../error" }
+common-error = { workspace = true }
 paste.workspace = true
-=======
-common-error = { workspace = true }
-paste = "1.0"
->>>>>>> e6090a8d
 serde = { version = "1.0", features = ["derive"] }
 snafu.workspace = true
 
