--- conflicted
+++ resolved
@@ -10,13 +10,8 @@
 datafusion.workspace = true
 datatypes = { workspace = true }
 futures.workspace = true
-<<<<<<< HEAD
 paste.workspace = true
-serde = "1.0"
-=======
-paste = "1.0"
 serde.workspace = true
->>>>>>> e6090a8d
 snafu = { version = "0.7", features = ["backtraces"] }
 
 [dev-dependencies]
