--- conflicted
+++ resolved
@@ -24,16 +24,12 @@
 futures.workspace = true
 object-store = { workspace = true }
 orc-rust = "0.2"
-paste = "1.0"
+paste.workspace = true
 regex = "1.7"
 snafu.workspace = true
 tokio-util.workspace = true
 tokio.workspace = true
 url = "2.3"
-<<<<<<< HEAD
-paste.workspace = true
-=======
->>>>>>> e6090a8d
 
 [dev-dependencies]
 common-test-util = { workspace = true }