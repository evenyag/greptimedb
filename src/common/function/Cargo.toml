[package]
name = "common-function"
edition.workspace = true
version.workspace = true
license.workspace = true

[dependencies]
arc-swap = "1.0"
chrono-tz = "0.6"
common-error = { workspace = true }
common-function-macro = { workspace = true }
common-query = { workspace = true }
common-time = { workspace = true }
datafusion.workspace = true
datatypes = { workspace = true }
libc = "0.2"
num = "0.4"
num-traits = "0.2"
<<<<<<< HEAD
once_cell = "1.10"
paste.workspace = true
=======
once_cell.workspace = true
paste = "1.0"
>>>>>>> e6090a8d
snafu.workspace = true
statrs = "0.16"

[dev-dependencies]
ron = "0.7"
serde = { version = "1.0", features = ["derive"] }<|MERGE_RESOLUTION|>--- conflicted
+++ resolved
@@ -16,13 +16,8 @@
 libc = "0.2"
 num = "0.4"
 num-traits = "0.2"
-<<<<<<< HEAD
-once_cell = "1.10"
+once_cell.workspace = true
 paste.workspace = true
-=======
-once_cell.workspace = true
-paste = "1.0"
->>>>>>> e6090a8d
 snafu.workspace = true
 statrs = "0.16"
 
