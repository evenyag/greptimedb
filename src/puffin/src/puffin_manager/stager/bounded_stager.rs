--- conflicted
+++ resolved
@@ -168,7 +168,7 @@
             .try_get_with_by_ref(&cache_key, async {
                 common_telemetry::info!(
                     "[STAGING] Get blob cache miss, puffin: {}, key: {}, cache_key: {}",
-                    puffin_file_name,
+                    handle_str,
                     key,
                     cache_key
                 );
@@ -206,7 +206,7 @@
             .inspect_err(|e| {
                 common_telemetry::error!(
                     e; "[STAGING] Get blob error, puffin: {}, key: {}, cache_key: {}",
-                    puffin_file_name,
+                    handle_str,
                     key,
                     cache_key,
                 );
@@ -249,7 +249,7 @@
 
                     common_telemetry::info!(
                         "[STAGING] Get dir cache miss, get from recycle bin, puffin: {}, key: {}, cache_key: {}, path: {:?}",
-                        puffin_file_name,
+                        handle_str,
                         key,
                         cache_key,
                         v.path(),
@@ -264,7 +264,7 @@
 
                 common_telemetry::info!(
                     "[STAGING] Get dir cache miss, init again, puffin: {}, key: {}, cache_key: {}, path: {}",
-                    puffin_file_name,
+                    handle_str,
                     key,
                     cache_key,
                     dir_name,
@@ -278,7 +278,7 @@
                 }
                 self.file_mapping.insert(&handle_str, key).await;
                 let guard = Arc::new(FsDirGuard {
-                    handle: handle_str,
+                    handle: handle_str.clone(),
                     blob_key: key.to_string(),
                     path,
                     size,
@@ -287,7 +287,7 @@
 
                 common_telemetry::info!(
                     "[STAGING] Get dir cache miss, init done, puffin: {}, key: {}, cache_key: {}, path: {}, size: {}, cost: {:?}",
-                    puffin_file_name,
+                    handle_str,
                     key,
                     cache_key,
                     dir_name,
@@ -301,7 +301,7 @@
             .inspect_err(|e| {
                 common_telemetry::error!(
                     e; "[STAGING] Get dir error, puffin: {}, key: {}, cache_key: {}",
-                    puffin_file_name,
+                    handle_str,
                     key,
                     cache_key,
                 );
@@ -314,7 +314,7 @@
             } else {
                 common_telemetry::info!(
                     "[STAGING] Get dir cache hit, puffin: {}, key: {}, cache_key: {}, size: {}",
-                    puffin_file_name,
+                    handle_str,
                     key,
                     cache_key,
                     v.size(),
@@ -344,7 +344,7 @@
                 if let Some(v) = self.recycle_bin.remove(&cache_key).await {
                     common_telemetry::info!(
                         "[STAGING] Put dir, reuse recycle bin, puffin: {}, key: {}, cache_key: {}, size: {}, path: {:?}",
-                        puffin_file_name,
+                        handle_str,
                         key,
                         cache_key,
                         size,
@@ -364,7 +364,7 @@
 
                 common_telemetry::info!(
                     "[STAGING] Put dir, write new, puffin: {}, key: {}, cache_key: {}, size: {}, path: {:?}",
-                    puffin_file_name,
+                    handle_str,
                     key,
                     cache_key,
                     size,
@@ -655,12 +655,13 @@
         self.size().try_into().unwrap_or(u32::MAX)
     }
 
-<<<<<<< HEAD
     fn path(&self) -> &PathBuf {
         match self {
             CacheValue::File(guard) => &guard.path,
             CacheValue::Dir(guard) => &guard.path,
-=======
+        }
+    }
+
     fn handle(&self) -> &str {
         match self {
             CacheValue::File(guard) => &guard.handle,
@@ -672,7 +673,6 @@
         match self {
             CacheValue::File(guard) => &guard.blob_key,
             CacheValue::Dir(guard) => &guard.blob_key,
->>>>>>> b53ae2b4
         }
     }
 }
