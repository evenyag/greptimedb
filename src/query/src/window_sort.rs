--- conflicted
+++ resolved
@@ -393,19 +393,7 @@
             };
             // The core logic to eargerly merge sort the working set
 
-<<<<<<< HEAD
             // compare with last_value to find boundary, then merge runs if needed
-=======
-                        if sort_column.options.unwrap_or_default().descending {
-                            if cur_range.end > working_range.end {
-                                error!("Invalid range: {:?} > {:?}", cur_range, working_range);
-                                internal_err!("Current batch have data on the right side of working range, something is very wrong")?;
-                            }
-                        } else if cur_range.start < working_range.start {
-                            error!("Invalid range: {:?} < {:?}", cur_range, working_range);
-                            internal_err!("Current batch have data on the left side of working range, something is very wrong")?;
-                        }
->>>>>>> 5d42e63a
 
             // iterate over runs_with_batch to merge sort, might create zero or more stream to put to `sort_partition_rbs`
             let mut last_remaining = None;
