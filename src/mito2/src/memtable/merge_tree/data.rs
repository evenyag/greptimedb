// Copyright 2023 Greptime Team
//
// Licensed under the Apache License, Version 2.0 (the "License");
// you may not use this file except in compliance with the License.
// You may obtain a copy of the License at
//
//     http://www.apache.org/licenses/LICENSE-2.0
//
// Unless required by applicable law or agreed to in writing, software
// distributed under the License is distributed on an "AS IS" BASIS,
// WITHOUT WARRANTIES OR CONDITIONS OF ANY KIND, either express or implied.
// See the License for the specific language governing permissions and
// limitations under the License.

//! The value part of key-value separated merge-tree structure.

use std::cmp::{Ordering, Reverse};
use std::ops::Range;
use std::sync::Arc;

use bytes::Bytes;
use datatypes::arrow;
use datatypes::arrow::array::{RecordBatch, UInt16Array, UInt32Array};
use datatypes::arrow::datatypes::{Field, Schema, SchemaRef};
use datatypes::data_type::DataType;
use datatypes::prelude::{ConcreteDataType, ScalarVectorBuilder, Vector, VectorRef};
use datatypes::schema::ColumnSchema;
use datatypes::types::TimestampType;
use datatypes::vectors::{
    MutableVector, TimestampMicrosecondVector, TimestampMillisecondVector,
    TimestampNanosecondVector, TimestampSecondVector, UInt16Vector, UInt16VectorBuilder,
    UInt64Vector, UInt64VectorBuilder, UInt8VectorBuilder,
};
use parquet::arrow::arrow_reader::{ParquetRecordBatchReader, ParquetRecordBatchReaderBuilder};
use parquet::arrow::ArrowWriter;
use parquet::file::properties::WriterProperties;
use snafu::ResultExt;
use store_api::metadata::RegionMetadataRef;
use store_api::storage::consts::{OP_TYPE_COLUMN_NAME, SEQUENCE_COLUMN_NAME};

use crate::error;
use crate::error::Result;
use crate::memtable::key_values::KeyValue;
use crate::memtable::merge_tree::{PkId, PkIndex, ShardId};

pub const PK_INDEX_COLUMN_NAME: &str = "pk_index";

/// Data part batches returns by `DataParts::read`.

#[derive(Debug)]
pub struct DataBatch {
    /// Primary key index of this batch.
    pk_index: PkIndex,
    /// Record batch of data.
    rb: RecordBatch,
    /// Range of current primary key inside record batch
    range: Range<usize>,
}

impl DataBatch {
<<<<<<< HEAD
    pub(crate) fn pk_index(&self) -> PkIndex {
        self.pk_index
    }

    pub(crate) fn record_batch(&self) -> &RecordBatch {
        &self.rb
    }

    pub(crate) fn range(&self) -> Range<usize> {
        self.range.clone()
=======
    pub(crate) fn as_record_batch(&self) -> RecordBatch {
        self.rb.slice(self.range.start, self.range.len())
>>>>>>> 4f242952
    }
}

/// Data parts including an active writing part and several frozen parts.
pub struct DataParts {
    active: DataBuffer,
    frozen: Vec<DataPart>, // todo(hl): merge all frozen parts into one parquet-encoded bytes.
}

pub struct HeapNode {}

/// Iterator for iterating data in `DataParts`
pub struct Iter {}

impl Iterator for Iter {
    type Item = Result<DataBatch>;

    fn next(&mut self) -> Option<Self::Item> {
        todo!()
    }
}

impl DataParts {
    pub(crate) fn new(metadata: RegionMetadataRef, capacity: usize) -> Self {
        Self {
            active: DataBuffer::with_capacity(metadata, capacity),
            frozen: Vec::new(),
        }
    }

    /// Writes one row into active part.
    pub fn write_row(&mut self, pk_id: PkId, kv: KeyValue) {
        self.active.write_row(pk_id, kv);
    }

    /// Reads data from all parts including active and frozen parts.
    /// The returned iterator yields a record batch of one primary key at a time.
    /// The order of yielding primary keys is determined by provided weights.
    pub fn iter(&mut self, _pk_weights: &[u16]) -> Result<Iter> {
        todo!()
    }

    pub(crate) fn is_empty(&self) -> bool {
        unimplemented!()
    }
}

/// Buffer for the value part (TSID, ts, field columns) in a shard.
pub struct DataBuffer {
    shard_id: ShardId,
    metadata: RegionMetadataRef,
    data_part_schema: SchemaRef,
    /// Data types for field columns.
    field_types: Vec<ConcreteDataType>,
    /// Builder for primary key index.
    pk_index_builder: UInt16VectorBuilder,
    ts_builder: Box<dyn MutableVector>,
    sequence_builder: UInt64VectorBuilder,
    op_type_builder: UInt8VectorBuilder,
    /// Builders for field columns.
    field_builders: Vec<Option<Box<dyn MutableVector>>>,
}

impl DataBuffer {
    pub fn with_capacity(metadata: RegionMetadataRef, init_capacity: usize) -> Self {
        let ts_builder = metadata
            .time_index_column()
            .column_schema
            .data_type
            .create_mutable_vector(init_capacity);

        let pk_id_builder = UInt16VectorBuilder::with_capacity(init_capacity);
        let sequence_builder = UInt64VectorBuilder::with_capacity(init_capacity);
        let op_type_builder = UInt8VectorBuilder::with_capacity(init_capacity);

        let field_types = metadata
            .field_columns()
            .map(|c| c.column_schema.data_type.clone())
            .collect::<Vec<_>>();
        let field_builders = (0..field_types.len()).map(|_| None).collect();

        let data_part_schema = memtable_schema_to_encoded_schema(&metadata);
        Self {
            shard_id: 0,
            metadata,
            data_part_schema,
            field_types,
            pk_index_builder: pk_id_builder,
            ts_builder,
            sequence_builder,
            op_type_builder,
            field_builders,
        }
    }

    /// Writes a row to data buffer.
    pub fn write_row(&mut self, pk_id: PkId, kv: KeyValue) {
        self.ts_builder.push_value_ref(kv.timestamp());
        self.pk_index_builder.push(Some(pk_id.pk_index));
        self.sequence_builder.push(Some(kv.sequence()));
        self.op_type_builder.push(Some(kv.op_type() as u8));

        debug_assert_eq!(self.field_builders.len(), kv.num_fields());

        for (idx, field) in kv.fields().enumerate() {
            self.field_builders[idx]
                .get_or_insert_with(|| {
                    let mut builder =
                        self.field_types[idx].create_mutable_vector(self.ts_builder.len());
                    builder.push_nulls(self.ts_builder.len() - 1);
                    builder
                })
                .push_value_ref(field);
        }
    }

    /// Freezes `DataBuffer` to bytes. Use `pk_weights` to convert pk_id to pk sort order.
    /// `freeze` clears the buffers of builders.
    pub fn freeze(&mut self, pk_weights: &[u16]) -> Result<DataPart> {
        let encoder = DataPartEncoder::new(&self.metadata, pk_weights, None);
        let encoded = encoder.write(self)?;
        Ok(DataPart::Parquet(encoded))
    }

    /// Reads batches from data buffer without resetting builder's buffers.
    pub fn iter(&mut self, pk_weights: &[u16]) -> Result<DataBufferIter> {
        let batch =
            data_buffer_to_record_batches(self.data_part_schema.clone(), self, pk_weights, true)?;
        Ok(DataBufferIter {
            batch,
            offset: 0,
            current_pk_index: 0,
        })
    }

    /// Returns num of rows in data buffer.
    pub fn num_rows(&self) -> usize {
        self.ts_builder.len()
    }

    /// Returns whether the buffer is empty.
    pub fn is_empty(&self) -> bool {
        self.num_rows() == 0
    }
}

pub(crate) struct DataBufferIter {
    batch: RecordBatch,
    offset: usize,
    current_pk_index: PkIndex,
}

impl Iterator for DataBufferIter {
    type Item = Result<DataBatch>;

    fn next(&mut self) -> Option<Self::Item> {
        let pk_index_array = pk_index_array(&self.batch);
        search_next_pk_range(pk_index_array, self.offset).map(|(next_pk, range)| {
            self.current_pk_index = next_pk;
            self.offset = range.end;
            Ok(DataBatch {
                pk_index: next_pk,
                rb: self.batch.clone(),
                range,
            })
        })
    }
}

struct DataPartEncoder<'a> {
    schema: SchemaRef,
    pk_weights: &'a [u16],
    row_group_size: Option<usize>,
}

impl<'a> DataPartEncoder<'a> {
    pub fn new(
        metadata: &RegionMetadataRef,
        pk_weights: &'a [u16],
        row_group_size: Option<usize>,
    ) -> DataPartEncoder<'a> {
        let schema = memtable_schema_to_encoded_schema(metadata);
        Self {
            schema,
            pk_weights,
            row_group_size,
        }
    }

    fn writer_props(&self) -> Option<WriterProperties> {
        self.row_group_size.map(|size| {
            WriterProperties::builder()
                .set_max_row_group_size(size)
                .build()
        })
    }
    pub fn write(&self, source: &mut DataBuffer) -> Result<Bytes> {
        let mut bytes = Vec::with_capacity(1024);
        let mut writer = ArrowWriter::try_new(&mut bytes, self.schema.clone(), self.writer_props())
            .context(error::EncodeMemtableSnafu)?;
        let rb =
            data_buffer_to_record_batches(self.schema.clone(), source, self.pk_weights, false)?;
        writer.write(&rb).context(error::EncodeMemtableSnafu)?;
        let _file_meta = writer.close().context(error::EncodeMemtableSnafu)?;
        Ok(Bytes::from(bytes))
    }
}

fn memtable_schema_to_encoded_schema(schema: &RegionMetadataRef) -> SchemaRef {
    use datatypes::arrow::datatypes::DataType;
    let ColumnSchema {
        name: ts_name,
        data_type: ts_type,
        ..
    } = &schema.time_index_column().column_schema;

    let mut fields = vec![
        Field::new(PK_INDEX_COLUMN_NAME, DataType::UInt16, false),
        Field::new(ts_name, ts_type.as_arrow_type(), false),
        Field::new(SEQUENCE_COLUMN_NAME, DataType::UInt64, false),
        Field::new(OP_TYPE_COLUMN_NAME, DataType::UInt8, false),
    ];

    fields.extend(schema.field_columns().map(|c| {
        Field::new(
            &c.column_schema.name,
            c.column_schema.data_type.as_arrow_type(),
            c.column_schema.is_nullable(),
        )
    }));

    Arc::new(Schema::new(fields))
}

#[derive(Eq, PartialEq)]
struct InnerKey {
    pk_weight: u16,
    timestamp: i64,
    sequence: u64,
}

impl PartialOrd for InnerKey {
    fn partial_cmp(&self, other: &Self) -> Option<Ordering> {
        Some(self.cmp(other))
    }
}

impl Ord for InnerKey {
    fn cmp(&self, other: &Self) -> Ordering {
        (self.pk_weight, self.timestamp, Reverse(self.sequence)).cmp(&(
            other.pk_weight,
            other.timestamp,
            Reverse(other.sequence),
        ))
    }
}

/// Converts `DataBuffer` to record batches, with rows sorted according to pk_weights.
fn data_buffer_to_record_batches(
    schema: SchemaRef,
    buffer: &mut DataBuffer,
    pk_weights: &[u16],
    keep_data: bool,
) -> Result<RecordBatch> {
    let num_rows = buffer.ts_builder.len();

    let (pk_index_v, ts_v, sequence_v, op_type_v) = if keep_data {
        (
            buffer.pk_index_builder.finish_cloned(),
            buffer.ts_builder.to_vector_cloned(),
            buffer.sequence_builder.finish_cloned(),
            buffer.op_type_builder.finish_cloned(),
        )
    } else {
        (
            buffer.pk_index_builder.finish(),
            buffer.ts_builder.to_vector(),
            buffer.sequence_builder.finish(),
            buffer.op_type_builder.finish(),
        )
    };

    let mut rows = build_rows_to_sort(pk_weights, &pk_index_v, &ts_v, &sequence_v);

    // sort and dedup
    rows.sort_unstable_by(|l, r| l.1.cmp(&r.1));
    rows.dedup_by(|l, r| l.1.timestamp == r.1.timestamp);
    let indices_to_take = UInt32Array::from_iter_values(rows.into_iter().map(|v| v.0 as u32));

    let mut columns = Vec::with_capacity(4 + buffer.field_builders.len());

    columns.push(
        arrow::compute::take(&pk_index_v.as_arrow(), &indices_to_take, None)
            .context(error::ComputeArrowSnafu)?,
    );

    columns.push(
        arrow::compute::take(&ts_v.to_arrow_array(), &indices_to_take, None)
            .context(error::ComputeArrowSnafu)?,
    );

    columns.push(
        arrow::compute::take(&sequence_v.as_arrow(), &indices_to_take, None)
            .context(error::ComputeArrowSnafu)?,
    );

    columns.push(
        arrow::compute::take(&op_type_v.as_arrow(), &indices_to_take, None)
            .context(error::ComputeArrowSnafu)?,
    );

    for (idx, c) in buffer.field_builders.iter_mut().enumerate() {
        let array = match c {
            None => {
                let mut single_null = buffer.field_types[idx].create_mutable_vector(num_rows);
                single_null.push_nulls(num_rows);
                single_null.to_vector().to_arrow_array()
            }
            Some(v) => {
                if keep_data {
                    v.to_vector_cloned().to_arrow_array()
                } else {
                    v.to_vector().to_arrow_array()
                }
            }
        };

        columns.push(
            arrow::compute::take(&array, &indices_to_take, None)
                .context(error::ComputeArrowSnafu)?,
        );
    }

    RecordBatch::try_new(schema, columns).context(error::NewRecordBatchSnafu)
}

fn build_rows_to_sort(
    pk_weights: &[u16],
    pk_index: &UInt16Vector,
    ts: &VectorRef,
    sequence: &UInt64Vector,
) -> Vec<(usize, InnerKey)> {
    let ts_values = match ts.data_type() {
        ConcreteDataType::Timestamp(t) => match t {
            TimestampType::Second(_) => ts
                .as_any()
                .downcast_ref::<TimestampSecondVector>()
                .unwrap()
                .as_arrow()
                .values(),
            TimestampType::Millisecond(_) => ts
                .as_any()
                .downcast_ref::<TimestampMillisecondVector>()
                .unwrap()
                .as_arrow()
                .values(),
            TimestampType::Microsecond(_) => ts
                .as_any()
                .downcast_ref::<TimestampMicrosecondVector>()
                .unwrap()
                .as_arrow()
                .values(),
            TimestampType::Nanosecond(_) => ts
                .as_any()
                .downcast_ref::<TimestampNanosecondVector>()
                .unwrap()
                .as_arrow()
                .values(),
        },
        other => unreachable!("Unexpected type {:?}", other),
    };
    let pk_index_values = pk_index.as_arrow().values();
    let sequence_values = sequence.as_arrow().values();
    debug_assert_eq!(ts_values.len(), pk_index_values.len());
    debug_assert_eq!(ts_values.len(), sequence_values.len());

    ts_values
        .iter()
        .zip(pk_index_values.iter())
        .zip(sequence_values.iter())
        .enumerate()
        .map(|(idx, ((timestamp, pk_index), sequence))| {
            (
                idx,
                InnerKey {
                    timestamp: *timestamp,
                    pk_weight: pk_weights[*pk_index as usize],
                    sequence: *sequence,
                },
            )
        })
        .collect()
}

/// Format of immutable data part.
pub enum DataPart {
    Parquet(Bytes),
}

pub struct DataPartIter {
    inner: ParquetRecordBatchReader,
    current_offset: usize,
    current_pk_index: Option<PkIndex>,
    current_batch: Option<RecordBatch>,
}

impl DataPartIter {
    pub fn new(data: Bytes, batch_size: Option<usize>) -> Result<Self> {
        let mut builder =
            ParquetRecordBatchReaderBuilder::try_new(data).context(error::ReadDataPartSnafu)?;
        if let Some(batch_size) = batch_size {
            builder = builder.with_batch_size(batch_size);
        }
        let mut reader = builder.build().context(error::ReadDataPartSnafu)?;
        let batch = reader
            .next()
            .transpose()
            .context(error::ComputeArrowSnafu)?;
        let pk_index = batch.as_ref().map(|b| pk_index_array(b).value(0));
        Ok(Self {
            inner: reader,
            current_pk_index: pk_index,
            current_offset: 0,
            current_batch: batch,
        })
    }

    /// Searches next primary key along with it's offset range inside record batch.
    fn search_next_pk_range(&self) -> Option<(PkIndex, Range<usize>)> {
        self.current_batch.as_ref().and_then(|b| {
            // safety: PK_INDEX_COLUMN_NAME must present in record batch yielded by data part.
            let pk_array = pk_index_array(b);
            search_next_pk_range(pk_array, self.current_offset)
        })
    }
}

impl Iterator for DataPartIter {
    type Item = Result<DataBatch>;

    fn next(&mut self) -> Option<Self::Item> {
        if let Some((next_pk, range)) = self.search_next_pk_range() {
            self.current_pk_index = Some(next_pk);
            self.current_offset = range.end;
            return Some(Ok(DataBatch {
                pk_index: next_pk,
                rb: self.current_batch.as_ref().unwrap().clone(), // safety: current batch won't be none.
                range,
            }));
        } else if let Some(res) = self.inner.next() {
            let batch = match res {
                Ok(b) => b,
                Err(e) => {
                    return Some(Err(e).context(error::ComputeArrowSnafu));
                }
            };
            self.current_batch = Some(batch);
            self.current_offset = 0;
            self.next()
        } else {
            return None;
        }
    }
}

impl DataPart {
    /// Iterates frozen data parts and yields record batches.
    /// Returned record batches are ga
    pub fn iter(&self, _pk_weights: &[u16]) -> Result<DataPartIter> {
        match self {
            DataPart::Parquet(data_bytes) => DataPartIter::new(data_bytes.clone(), None),
        }
    }
}

/// Searches for next pk index and it's offset range in a sorted `UInt16Array`.
fn search_next_pk_range(array: &UInt16Array, start: usize) -> Option<(PkIndex, Range<usize>)> {
    let num_rows = array.len();
    if start >= num_rows {
        return None;
    }

    let next_pk = array.value(start);
    for idx in start..num_rows {
        if array.value(idx) != next_pk {
            return Some((next_pk, start..idx));
        }
    }
    Some((next_pk, start..num_rows))
}

/// Gets `pk_index` array from record batch.
/// # Panics
/// If pk index column is not the first column or the type is not `UInt16Array`.
fn pk_index_array(batch: &RecordBatch) -> &UInt16Array {
    batch
        .column(0)
        .as_any()
        .downcast_ref::<UInt16Array>()
        .unwrap()
}

#[cfg(test)]
mod tests {
    use datafusion::arrow::array::Float64Array;
    use datatypes::arrow::array::{TimestampMillisecondArray, UInt16Array};
    use parquet::arrow::arrow_reader::ParquetRecordBatchReaderBuilder;
    use parquet::data_type::AsBytes;

    use super::*;
    use crate::test_util::memtable_util::{build_key_values_with_ts_seq_values, metadata_for_test};

    fn check_test_data_buffer_to_record_batches(keep_data: bool) {
        let meta = metadata_for_test();
        let mut buffer = DataBuffer::with_capacity(meta.clone(), 10);

        write_rows_to_buffer(&mut buffer, &meta, 0, vec![1, 2], vec![Some(0.1), None], 1);
        write_rows_to_buffer(&mut buffer, &meta, 1, vec![1, 2], vec![Some(1.1), None], 2);
        write_rows_to_buffer(&mut buffer, &meta, 0, vec![2], vec![Some(1.1)], 3);
        assert_eq!(5, buffer.num_rows());
        let schema = memtable_schema_to_encoded_schema(&meta);
        let batch = data_buffer_to_record_batches(schema, &mut buffer, &[3, 1], keep_data).unwrap();

        assert_eq!(
            vec![1, 2, 1, 2],
            batch
                .column_by_name("ts")
                .unwrap()
                .as_any()
                .downcast_ref::<TimestampMillisecondArray>()
                .unwrap()
                .iter()
                .map(|v| v.unwrap())
                .collect::<Vec<_>>()
        );

        assert_eq!(
            vec![1, 1, 0, 0],
            batch
                .column_by_name(PK_INDEX_COLUMN_NAME)
                .unwrap()
                .as_any()
                .downcast_ref::<UInt16Array>()
                .unwrap()
                .iter()
                .map(|v| v.unwrap())
                .collect::<Vec<_>>()
        );

        assert_eq!(
            vec![Some(1.1), None, Some(0.1), Some(1.1)],
            batch
                .column_by_name("v1")
                .unwrap()
                .as_any()
                .downcast_ref::<Float64Array>()
                .unwrap()
                .iter()
                .collect::<Vec<_>>()
        );

        if keep_data {
            assert_eq!(5, buffer.num_rows());
        } else {
            assert_eq!(0, buffer.num_rows());
        }
    }

    #[test]
    fn test_data_buffer_to_record_batches() {
        check_test_data_buffer_to_record_batches(true);
        check_test_data_buffer_to_record_batches(false);
    }

    fn write_rows_to_buffer(
        buffer: &mut DataBuffer,
        schema: &RegionMetadataRef,
        pk_index: u16,
        ts: Vec<i64>,
        v0: Vec<Option<f64>>,
        sequence: u64,
    ) {
        let kvs = build_key_values_with_ts_seq_values(
            schema,
            "whatever".to_string(),
            1,
            ts.into_iter(),
            v0.into_iter(),
            sequence,
        );

        for kv in kvs.iter() {
            buffer.write_row(
                PkId {
                    shard_id: 0,
                    pk_index,
                },
                kv,
            );
        }
    }

    #[test]
    fn test_encode_data_buffer() {
        let meta = metadata_for_test();
        let mut buffer = DataBuffer::with_capacity(meta.clone(), 10);

        // write rows with null values.
        write_rows_to_buffer(
            &mut buffer,
            &meta,
            2,
            vec![0, 1, 2],
            vec![Some(1.0), None, Some(3.0)],
            2,
        );

        assert_eq!(3, buffer.num_rows());

        write_rows_to_buffer(&mut buffer, &meta, 2, vec![1], vec![Some(2.0)], 3);

        assert_eq!(4, buffer.num_rows());

        let mut encoder = DataPartEncoder::new(&meta, &[0, 1, 2], None);
        let encoded = encoder.write(&mut buffer).unwrap();
        let s = String::from_utf8_lossy(encoded.as_bytes());
        assert!(s.starts_with("PAR1"));
        assert!(s.ends_with("PAR1"));

        let mut builder = ParquetRecordBatchReaderBuilder::try_new(encoded).unwrap();
        let mut reader = builder.build().unwrap();
        let batch = reader.next().unwrap().unwrap();
        assert_eq!(3, batch.num_rows());
    }

    fn check_values_equal(
        mut iter: impl Iterator<Item = Result<DataBatch>>,
        expected_values: &[Vec<f64>],
    ) {
        let mut output = Vec::with_capacity(expected_values.len());
        for res in iter.by_ref() {
            let batch = res.unwrap().as_record_batch();
            let values = batch
                .column_by_name("v1")
                .unwrap()
                .as_any()
                .downcast_ref::<Float64Array>()
                .unwrap()
                .iter()
                .map(|v| v.unwrap())
                .collect::<Vec<_>>();
            output.push(values)
        }
        assert_eq!(expected_values, output);
    }

    #[test]
    fn test_iter_data_part() {
        let meta = metadata_for_test();
        let mut buffer = DataBuffer::with_capacity(meta.clone(), 10);

        // write rows with null values.
        write_rows_to_buffer(
            &mut buffer,
            &meta,
            2,
            vec![0, 1, 2],
            vec![Some(1.0), Some(2.0), Some(3.0)],
            2,
        );

        // write rows with null values.
        write_rows_to_buffer(
            &mut buffer,
            &meta,
            3,
            vec![1, 2, 3],
            vec![Some(1.1), Some(2.1), Some(3.1)],
            3,
        );

        let mut encoder = DataPartEncoder::new(&meta, &[0, 1, 2, 3], Some(4));
        let encoded = encoder.write(&mut buffer).unwrap();

        let mut iter = DataPartIter::new(encoded, Some(4)).unwrap();

        check_values_equal(&mut iter, &[vec![1.0, 2.0, 3.0], vec![1.1], vec![2.1, 3.1]]);
    }
    #[test]
    fn test_search_next_pk_range() {
        let a = UInt16Array::from_iter_values([1, 1, 3, 3, 4, 6]);
        assert_eq!((1, 0..2), search_next_pk_range(&a, 0).unwrap());
        assert_eq!((3, 2..4), search_next_pk_range(&a, 2).unwrap());
        assert_eq!((4, 4..5), search_next_pk_range(&a, 4).unwrap());
        assert_eq!((6, 5..6), search_next_pk_range(&a, 5).unwrap());

        assert_eq!(None, search_next_pk_range(&a, 6));
    }

    #[test]
    fn test_iter_data_buffer() {
        let meta = metadata_for_test();
        let mut buffer = DataBuffer::with_capacity(meta.clone(), 10);

        write_rows_to_buffer(
            &mut buffer,
            &meta,
            3,
            vec![1, 2, 3],
            vec![Some(1.1), Some(2.1), Some(3.1)],
            3,
        );

        write_rows_to_buffer(
            &mut buffer,
            &meta,
            2,
            vec![0, 1, 2],
            vec![Some(1.0), Some(2.0), Some(3.0)],
            2,
        );

        let mut iter = buffer.iter(&[0, 1, 3, 2]).unwrap();
        check_values_equal(&mut iter, &[vec![1.1, 2.1, 3.1], vec![1.0, 2.0, 3.0]]);
    }
}<|MERGE_RESOLUTION|>--- conflicted
+++ resolved
@@ -58,7 +58,6 @@
 }
 
 impl DataBatch {
-<<<<<<< HEAD
     pub(crate) fn pk_index(&self) -> PkIndex {
         self.pk_index
     }
@@ -69,10 +68,10 @@
 
     pub(crate) fn range(&self) -> Range<usize> {
         self.range.clone()
-=======
+    }
+
     pub(crate) fn as_record_batch(&self) -> RecordBatch {
         self.rb.slice(self.range.start, self.range.len())
->>>>>>> 4f242952
     }
 }
 
