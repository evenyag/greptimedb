--- conflicted
+++ resolved
@@ -14,71 +14,32 @@
 
 //! Common structs and utilities for reading data.
 
-<<<<<<< HEAD
 mod compat;
 
-use async_trait::async_trait;
-use common_time::Timestamp;
-use datatypes::vectors::VectorRef;
-use store_api::storage::{ColumnId, Tsid};
-=======
 use std::sync::Arc;
 
 use async_trait::async_trait;
 use common_time::Timestamp;
 use datatypes::vectors::{UInt64Vector, UInt8Vector, Vector, VectorRef};
 use snafu::ensure;
-use store_api::storage::ColumnId;
->>>>>>> d4565c0a
+use store_api::storage::{ColumnId, Tsid};
 
 use crate::error::{InvalidBatchSnafu, Result};
 use crate::metadata::RegionMetadataRef;
 
 /// Storage internal representation of a batch of rows
 /// for a primary key (time series).
-<<<<<<< HEAD
-#[derive(Debug, PartialEq, Eq, Clone)]
-pub struct Batch {
-    /// Tsid of the batch.
-    tsid: Tsid,
-    /// Primary key encoded in a comparable form.
-    // TODO(yingwen): Maybe use `Bytes` or `Vec<Value>`.
-=======
 ///
 /// Rows are sorted by primary key, timestamp, sequence desc, op_type desc.
 #[derive(Debug, PartialEq, Clone)]
 pub struct Batch {
     /// Primary key encoded in a comparable form.
->>>>>>> d4565c0a
     primary_key: Vec<u8>,
     /// Timestamps of rows, should be sorted and not null.
     timestamps: VectorRef,
     /// Sequences of rows
     ///
     /// UInt64 type, not null.
-<<<<<<< HEAD
-    sequences: VectorRef,
-    /// Op types of rows
-    ///
-    /// UInt8 type, not null.
-    op_types: VectorRef,
-    /// Rows organized in columnar format.
-    columns: Vec<BatchColumn>,
-    /// Has delete op.
-    has_delete_op: bool,
-    /// Has duplicate keys to dedup.
-    has_duplication: bool,
-}
-
-impl Batch {
-    /// Returns columns in the batch.
-    pub fn columns(&self) -> &[BatchColumn] {
-        &self.columns
-    }
-
-    /// Returns sequences of the batch.
-    pub fn sequences(&self) -> &VectorRef {
-=======
     sequences: Arc<UInt64Vector>,
     /// Op types of rows
     ///
@@ -119,15 +80,10 @@
 
     /// Returns sequences of the batch.
     pub fn sequences(&self) -> &Arc<UInt64Vector> {
->>>>>>> d4565c0a
         &self.sequences
     }
 
     /// Returns op types of the batch.
-<<<<<<< HEAD
-    pub fn op_types(&self) -> &VectorRef {
-        &self.op_types
-=======
     pub fn op_types(&self) -> &Arc<UInt8Vector> {
         &self.op_types
     }
@@ -137,14 +93,11 @@
         // All vectors have the same length so we use
         // the length of timestamps vector.
         self.timestamps.len()
->>>>>>> d4565c0a
-    }
-
-    /// Returns the number of rows in the batch.
-    pub fn num_rows(&self) -> usize {
-        // All vectors have the same length so we use
-        // the length of timestamps vector.
-        self.timestamps.len()
+    }
+
+    /// Returns true if the number of rows in the batch is 0.
+    pub fn is_empty(&self) -> bool {
+        self.num_rows() == 0
     }
 }
 
@@ -183,24 +136,6 @@
         }
     }
 
-<<<<<<< HEAD
-    /// Returns the tsid of the batch.
-    ///
-    /// It's used to identify a time series inside a SST. So different
-    /// time series might have the same tsid.
-    pub(crate) fn tsid(&self) -> Tsid {
-        self.tsid
-    }
-}
-
-/// A column in a [Batch].
-#[derive(Debug, PartialEq, Eq, Clone)]
-pub struct BatchColumn {
-    /// Id of the column.
-    pub column_id: ColumnId,
-    /// Data of the column.
-    pub data: VectorRef,
-=======
     /// Set all field columns.
     pub fn with_fields(mut self, fields: Vec<BatchColumn>) -> Self {
         self.fields = fields;
@@ -258,7 +193,6 @@
             fields: self.fields,
         })
     }
->>>>>>> d4565c0a
 }
 
 /// Collected [Source] statistics.
