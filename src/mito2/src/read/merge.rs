--- conflicted
+++ resolved
@@ -341,21 +341,12 @@
         self
     }
 
-<<<<<<< HEAD
     /// Pushes a batch stream to sources.
     pub fn push_batch_stream(&mut self, stream: BoxedBatchStream) -> &mut Self {
         self.sources.push(Source::Stream(stream));
         self
     }
 
-    /// Sets the batch size of the reader.
-    pub fn batch_size(&mut self, size: usize) -> &mut Self {
-        self.batch_size = if size == 0 { MIN_BATCH_SIZE } else { size };
-        self
-    }
-
-=======
->>>>>>> f78dab07
     /// Builds and initializes the reader, then resets the builder.
     pub async fn build(&mut self) -> Result<MergeReader> {
         let sources = mem::take(&mut self.sources);
