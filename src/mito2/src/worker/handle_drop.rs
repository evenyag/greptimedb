// Copyright 2023 Greptime Team
//
// Licensed under the Apache License, Version 2.0 (the "License");
// you may not use this file except in compliance with the License.
// You may obtain a copy of the License at
//
//     http://www.apache.org/licenses/LICENSE-2.0
//
// Unless required by applicable law or agreed to in writing, software
// distributed under the License is distributed on an "AS IS" BASIS,
// WITHOUT WARRANTIES OR CONDITIONS OF ANY KIND, either express or implied.
// See the License for the specific language governing permissions and
// limitations under the License.

//! Handling drop request.

use std::time::Duration;

use common_query::Output;
use common_telemetry::info;
use common_telemetry::tracing::warn;
use futures::TryStreamExt;
use object_store::util::join_path;
use object_store::{EntryMode, ObjectStore};
use snafu::ResultExt;
use store_api::storage::RegionId;
use tokio::time::sleep;

<<<<<<< HEAD
use crate::error::{OpenDalSnafu, Result};
=======
use crate::error::{self, OpenDalSnafu, RegionNotFoundSnafu, Result};
>>>>>>> 93f3048f
use crate::region::RegionMapRef;
use crate::worker::{RegionWorkerLoop, DROPPING_MARKER_FILE};

const GC_TASK_INTERVAL_SEC: u64 = 5 * 60; // 5 minutes
const MAX_RETRY_TIMES: u64 = 288; // 24 hours (5m * 288)

impl<S> RegionWorkerLoop<S> {
    pub(crate) async fn handle_drop_request(&mut self, region_id: RegionId) -> Result<Output> {
        let region = self.regions.writable_region(region_id)?;

        info!("Try to drop region: {}", region_id);

        // write dropping marker
        let marker_path = join_path(region.access_layer.region_dir(), DROPPING_MARKER_FILE);
        self.object_store
            .write(&marker_path, vec![])
            .await
            .context(OpenDalSnafu)?;

        region.stop().await?;
        // remove this region from region map to prevent other requests from accessing this region
        self.regions.remove_region(region_id);
        self.dropping_regions.insert_region(region.clone());
        // Notifies flush scheduler.
        self.flush_scheduler.on_region_dropped(region_id);

        // mark region version as dropped
        region.version_control.mark_dropped();
        info!(
            "Region {} is dropped logically, but some files are not deleted yet",
            region_id
        );

        // detach a background task to delete the region dir
        let region_dir = region.access_layer.region_dir().to_owned();
        let object_store = self.object_store.clone();
        let dropping_regions = self.dropping_regions.clone();
        common_runtime::spawn_bg(async move {
            later_drop_task(region_id, region_dir, object_store, dropping_regions).await;
        });

        Ok(Output::AffectedRows(0))
    }
}

/// Background GC task to remove the entire region path once it find there is no
/// parquet file left.
///
/// This task will keep running until finished. Any resource captured by it will
/// not be released before then. Be sure to only pass weak reference if something
/// is depended on ref-count mechanism.
async fn later_drop_task(
    region_id: RegionId,
    region_path: String,
    object_store: ObjectStore,
    dropping_regions: RegionMapRef,
) {
    for _ in 0..MAX_RETRY_TIMES {
        sleep(Duration::from_secs(GC_TASK_INTERVAL_SEC)).await;
        let result = remove_region_dir_once(&region_path, &object_store).await;
        if let Err(err) = result {
            warn!(
                "Error occurs during trying to GC region dir {}: {}",
                region_path, err
            );
        } else {
            dropping_regions.remove_region(region_id);
            info!("Region {} is dropped", region_path);
        }
    }

    warn!(
        "Failed to GC region dir {} after {} retries, giving up",
        region_path, MAX_RETRY_TIMES
    );
}

// TODO(ruihang): place the marker in a separate dir
pub(crate) async fn remove_region_dir_once(
    region_path: &str,
    object_store: &ObjectStore,
) -> Result<()> {
    // list all files under the given region path to check if there are un-deleted parquet files
    let mut has_parquet_file = false;
    // record all paths that neither ends with .parquet nor the marker file
    let mut files_to_remove_first = vec![];
    let mut files = object_store
        .lister_with(region_path)
        .await
        .context(OpenDalSnafu)?;
    while let Some(file) = files.try_next().await.context(error::OpenDalSnafu)? {
        if file.path().ends_with(".parquet") {
            has_parquet_file = true;
            break;
        } else if !file.path().ends_with(DROPPING_MARKER_FILE) {
            let meta = file.metadata();
            if meta.mode() == EntryMode::FILE {
                files_to_remove_first.push(file.path().to_string());
            }
        }
    }

    if !has_parquet_file {
        // no parquet file found, delete the region path
        // first delete all files other than the marker
        object_store
            .remove(files_to_remove_first)
            .await
            .context(OpenDalSnafu)?;
        // then remove the marker with this dir
        object_store
            .remove_all(region_path)
            .await
            .context(OpenDalSnafu)?;
    }
    Ok(())
}<|MERGE_RESOLUTION|>--- conflicted
+++ resolved
@@ -26,11 +26,7 @@
 use store_api::storage::RegionId;
 use tokio::time::sleep;
 
-<<<<<<< HEAD
 use crate::error::{OpenDalSnafu, Result};
-=======
-use crate::error::{self, OpenDalSnafu, RegionNotFoundSnafu, Result};
->>>>>>> 93f3048f
 use crate::region::RegionMapRef;
 use crate::worker::{RegionWorkerLoop, DROPPING_MARKER_FILE};
 
@@ -121,7 +117,7 @@
         .lister_with(region_path)
         .await
         .context(OpenDalSnafu)?;
-    while let Some(file) = files.try_next().await.context(error::OpenDalSnafu)? {
+    while let Some(file) = files.try_next().await.context(OpenDalSnafu)? {
         if file.path().ends_with(".parquet") {
             has_parquet_file = true;
             break;
