--- conflicted
+++ resolved
@@ -72,10 +72,8 @@
     pub file_size: u64,
     /// Number of rows.
     pub num_rows: usize,
-<<<<<<< HEAD
     /// Statistics.
     pub stats: Vec<ColumnStats>,
-=======
 }
 
 #[cfg(test)]
@@ -212,5 +210,4 @@
         };
         assert!(cache.as_ref().unwrap().get_pages(&page_key).is_none());
     }
->>>>>>> 67cb8233
 }